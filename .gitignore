--- conflicted
+++ resolved
@@ -39,11 +39,7 @@
 _static
 _templates
 _autosummary
-
-<<<<<<< HEAD
+.pytest_cache*
 
 #Pycharm stuff
-.idea/*
-=======
-.pytest_cache*
->>>>>>> 7aca84bc
+.idea/*